import functools as ft
import logging
import re
from typing import Sequence

import flax.linen as nn
import jax
import jax.numpy as jnp
from jax.scipy.stats import norm

from orca.model.components import encoders
from orca.model.components.clip import CLIPTextTokenizer, CLIPVisionTokenizer
from orca.model.components.transformer import MlpBlock

EPS = 1e-6


# adapted from https://github.com/google-research/robotics_transformer/blob/master/tokenizers/token_learner.py
class TokenLearner(nn.Module):
    """
    Learns to map fixed-length sequence of tokens into specified number of tokens.

    Args:
        num_tokens (int): Number of output tokens.
        bottleneck_dim (int): Size of the hidden layers of the mapping MLP.
        dropout_rate (float): Rate of dropout applied in the mapping MLP. Defaults to no dropout.
    """

    num_tokens: int
    bottleneck_dim: int = 128
    dropout_rate: float = 0.1

    @nn.compact
    def __call__(self, inputs, train: bool = True):
        input_4_dims = len(inputs.shape) == 4
        if input_4_dims:
            b, t, _, d = inputs.shape
            inputs = inputs.reshape(b * t, -1, d)
        x = nn.LayerNorm()(inputs)
        x = MlpBlock(
            mlp_dim=self.bottleneck_dim,
            out_dim=self.num_tokens,
            dropout_rate=self.dropout_rate,
        )(x, deterministic=not train)
        x = jnp.transpose(x, (0, 2, 1))  # (batch, num_tokens, h*w)
        x = nn.softmax(x, axis=-1)
        x = jnp.einsum("bna,baf->bnf", x, inputs)

        if input_4_dims:
            x = x.reshape((b, t, self.num_tokens, d))
        return x


class ImageTokenizer(nn.Module):
    """Image tokenizer that encodes image stack into tokens with optional FiLM conditioning.

    Args:
        encoder (str): Name of used encoder.
        encoder_kwargs (dict, optional): Overwrite dict for encoder hyperparameters.
        early_fusion (bool): If true multi-cam and goal images during first layer of encoder, else fuses after encoding using TokenLearner
<<<<<<< HEAD
        num_tokens (int): Number of output tokens, only enforced when use_token_learner is True.
=======
        num_tokens (int): Number of output tokens, only enforced when early_fusion is False.
>>>>>>> 3193bb08
        obs_stack_keys (Sequence[str]): Which spatial observation inputs get stacked for encoder input. Supports regex.
        task_stack_keys (Sequence[str]): Which spatial task inputs get stacked for encoder input. Supports regex.
        task_film_keys (Sequence[str]): Which non-spatial task keys get passed into FiLM conditioning. Supports regex.
    """

    encoder: str
    encoder_kwargs: dict = None
    early_fusion: bool = True
    num_tokens: int = 8
    conditioning_type: str = "none"
    obs_stack_keys: Sequence[str] = ("image_.*", "depth_.*")
    task_stack_keys: Sequence[str] = tuple()
    task_film_keys: Sequence[str] = tuple()

    @nn.compact
    def __call__(
        self,
        observations,
        tasks=None,
        train: bool = True,
    ):
        def extract_inputs(regex_keys, inputs, check_spatial=False):
            extracted_outputs = []
            for r_key in regex_keys:
                for key in filter(re.compile(r_key).match, sorted(inputs.keys())):
                    if check_spatial:
                        assert len(inputs[key].shape) >= 4
                    extracted_outputs.append(inputs[key])
            return extracted_outputs

        # stack all spatial observation and task inputs
        obs_inputs = extract_inputs(
            self.obs_stack_keys, observations, check_spatial=True
        )
        task_inputs = None
        if tasks and self.task_stack_keys:
            task_inputs = extract_inputs(
                self.task_stack_keys, tasks, check_spatial=True
            )
            task_inputs = [t[:, None] for t in task_inputs]

        if self.early_fusion:
            enc_inputs = jnp.concatenate(obs_inputs, axis=-1)
            if task_inputs is not None:
                task_inputs = jnp.concatenate(task_inputs, axis=-1).repeat(
                    enc_inputs.shape[1], axis=1
                )
                enc_inputs = jnp.concatenate([enc_inputs, task_inputs], axis=-1)[
                    :, :, None
                ]
        else:
            # late fusion treats the goal as an extra time-step during CNN encoding
            enc_inputs = jnp.concatenate([o[:, :, None] for o in obs_inputs], axis=2)
            if task_inputs is not None:
                task_inputs = jnp.concatenate(
                    [t[:, :, None] for t in task_inputs], axis=2
                )
                enc_inputs = jnp.concatenate([enc_inputs, task_inputs], axis=1)

        b, t, n, h, w, c = enc_inputs.shape
        enc_inputs = jnp.reshape(enc_inputs, (b * t * n, h, w, c))

        # extract non-spatial FiLM inputs
        encoder_input_kwargs = {}
        if self.task_film_keys:
            film_inputs = jnp.concatenate(
                extract_inputs(self.task_film_keys, tasks), axis=-1
            )
            film_inputs = film_inputs[:, None].repeat(t, axis=1)
            film_inputs = film_inputs[:, :, None].repeat(n, axis=2)
            encoder_input_kwargs.update(
                {"cond_var": jnp.reshape(film_inputs, (b * t * n, -1))}
            )

        # run visual encoder
        image_tokens = encoders[self.encoder](**self.encoder_kwargs)(
            enc_inputs, **encoder_input_kwargs
        )

        d = image_tokens.shape[-1]
        image_tokens = jnp.reshape(image_tokens, (b, t, -1, d))
        if self.early_fusion:
            n_tokens = image_tokens.shape[2]
<<<<<<< HEAD
            assert (
                n_tokens == self.num_tokens
            ), f"encoder must produce {self.num_tokens} tokens not {n_tokens}!"
=======
            if n_tokens != self.num_tokens:
                logging.warning(
                    f"image encoder produces {n_tokens} tokens not {self.num_tokens}"
                )
>>>>>>> 3193bb08
            return image_tokens

        if task_inputs is not None:
            image_tokens = jnp.reshape(image_tokens, (b, t, n, -1, d))
            obs_tokens, task_tokens = image_tokens[:, :-1], image_tokens[:, -1:]
            image_tokens = jnp.concatenate(
                (obs_tokens, task_tokens.repeat(t - 1, axis=1)), axis=2
            )
            image_tokens = image_tokens.reshape((b, t - 1, -1, d))
        return TokenLearner(num_tokens=self.num_tokens)(image_tokens, train=train)


class LanguageTokenizer(nn.Module):
    """
    Language tokenizer that embeds text input IDs into continuous language embeddings. Supports pre-trained HF models.

     Args:
         num_tokens (int): Number of output tokens (not enforced).
         encoder (str, optional): Optional HuggingFace AutoModel name for encoding input IDs.
         projection_dim (int, optional): Optional output Dense layer projection dimension.
    """

    num_tokens: int = 1
    encoder: str = None
    projection_dim: int = None

    def setup(self):
        if self.projection_dim:
            self.projection = nn.Dense(self.projection_dim, use_bias=False)

        if self.encoder is not None:
            from transformers import AutoConfig, FlaxAutoModel

            config = AutoConfig.from_pretrained(self.encoder)
            self.hf_model = FlaxAutoModel.from_config(config).module

    def __call__(
        self,
        observations,
        tasks=None,
        train: bool = True,
    ):
        if self.encoder is not None:
            tokens = self.hf_model(**tasks["language_instruction"]).last_hidden_state
            tokens = jax.lax.stop_gradient(tokens)
        else:
            # add a time dimension to language
            if tasks["language_instruction"].ndim == 2:
                tokens = tasks["language_instruction"][:, None, :]
            else:
                tokens = tasks["language_instruction"]

        if self.projection_dim is not None:
            tokens = self.projection(tokens)

        return tokens


class BinTokenizer(nn.Module):
    """
    Tokenizes continuous inputs via dimension-wise binning in given range.

    Args:
        n_bins (int): Number of discrete bins per dimension.
        bin_type (str): Type of binning. ['uniform', 'normal' = Gaussian]
        low (float): Lower bound for bin range.
        high (float): Upper bound for bin range.
    """

    n_bins: int
    bin_type: str = "uniform"
    low: float = 0
    high: float = 1

    def setup(self):
        if self.bin_type == "uniform":
            self.thresholds = jnp.linspace(self.low, self.high, self.n_bins + 1)
        elif self.bin_type == "normal":
            self.thresholds = norm.ppf(jnp.linspace(EPS, 1 - EPS, self.n_bins + 1))
        else:
            raise ValueError(
                f"Binning type {self.bin_type} not supported in BinTokenizer."
            )

    def __call__(self, inputs):
        if self.bin_type == "uniform":
            inputs = jnp.clip(inputs, self.low + EPS, self.high - EPS)
        inputs = inputs[..., None]
        token_one_hot = (inputs < self.thresholds[1:]) & (
            inputs >= self.thresholds[:-1]
        ).astype(jnp.uint8)
        output_tokens = jnp.argmax(token_one_hot, axis=-1)
        return output_tokens

    def decode(self, inputs):
        one_hot = jax.nn.one_hot(inputs, self.n_bins)
        bin_avgs = (self.thresholds[1:] + self.thresholds[:-1]) / 2
        outputs = jnp.sum(one_hot * bin_avgs, axis=-1)
        return outputs


TOKENIZERS = {
    "image_tokenizer": ImageTokenizer,
    "language_tokenizer": LanguageTokenizer,
    "bin_tokenizer": BinTokenizer,
}


if __name__ == "__main__":
    import numpy as np

    action = np.array([0.1, 0.2, 0.3, 0.4, 0.5, 0.6, 0.7])
    action = np.broadcast_to(action, [2, 2, 7])
    tokenizer = BinTokenizer(n_bins=256, bin_type="normal")
    params = tokenizer.init(jax.random.PRNGKey(0), action)
    action_tokens = tokenizer.apply(params, action)
    detokenized_actions = tokenizer.apply(params, action_tokens, method="decode")

    print(action)
    print(action_tokens)
    print(detokenized_actions)<|MERGE_RESOLUTION|>--- conflicted
+++ resolved
@@ -58,11 +58,7 @@
         encoder (str): Name of used encoder.
         encoder_kwargs (dict, optional): Overwrite dict for encoder hyperparameters.
         early_fusion (bool): If true multi-cam and goal images during first layer of encoder, else fuses after encoding using TokenLearner
-<<<<<<< HEAD
-        num_tokens (int): Number of output tokens, only enforced when use_token_learner is True.
-=======
         num_tokens (int): Number of output tokens, only enforced when early_fusion is False.
->>>>>>> 3193bb08
         obs_stack_keys (Sequence[str]): Which spatial observation inputs get stacked for encoder input. Supports regex.
         task_stack_keys (Sequence[str]): Which spatial task inputs get stacked for encoder input. Supports regex.
         task_film_keys (Sequence[str]): Which non-spatial task keys get passed into FiLM conditioning. Supports regex.
@@ -146,16 +142,10 @@
         image_tokens = jnp.reshape(image_tokens, (b, t, -1, d))
         if self.early_fusion:
             n_tokens = image_tokens.shape[2]
-<<<<<<< HEAD
-            assert (
-                n_tokens == self.num_tokens
-            ), f"encoder must produce {self.num_tokens} tokens not {n_tokens}!"
-=======
             if n_tokens != self.num_tokens:
                 logging.warning(
                     f"image encoder produces {n_tokens} tokens not {self.num_tokens}"
                 )
->>>>>>> 3193bb08
             return image_tokens
 
         if task_inputs is not None:
