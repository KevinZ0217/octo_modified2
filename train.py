--- conflicted
+++ resolved
@@ -15,12 +15,9 @@
 from flax.traverse_util import flatten_dict
 import jax
 from jax.experimental import multihost_utils
-import jax.numpy as jnp
 from jax.sharding import Mesh, NamedSharding, PartitionSpec
 from ml_collections import config_flags
-import numpy as np
 import optax
-import orbax.checkpoint
 import tqdm
 import wandb
 
@@ -32,6 +29,7 @@
 from orca.model.components.hf_weight_loaders import weights_loaders
 from orca.utils import jax_utils
 from orca.utils.train_callbacks import (
+    RolloutVisualizationCallback,
     SaveCallback,
     ValidationCallback,
     VisualizationCallback,
@@ -44,10 +42,6 @@
     process_text,
     Timer,
 )
-<<<<<<< HEAD
-=======
-from orca.utils.visualization_lib import RolloutVisualizer, Visualizer
->>>>>>> 1b4dc3f8
 
 FLAGS = flags.FLAGS
 
@@ -198,23 +192,6 @@
         ),
     )
 
-    # optionally build visualizers for sim env evals
-    if FLAGS.config.get("rollout_envs", None):
-        rollout_visualizers = []
-        for env_name, visualizer_kwargs in FLAGS.config["rollout_envs"]:
-            input_kwargs = dict(
-                env_name=env_name,
-                history_length=FLAGS.config["window_size"],
-                action_chunk=FLAGS.config["model"]["heads"]["action"]["kwargs"].get(
-                    "pred_horizon", 1
-                ),
-                text_processor=text_processor,
-            )
-            input_kwargs.update(visualizer_kwargs)
-            rollout_visualizers.append(RolloutVisualizer(**input_kwargs))
-    else:
-        rollout_visualizers = None
-
     example_batch = next(train_data_iter)
     logging.info(f"Batch size: {example_batch['action'].shape[0]}")
     logging.info(f"Number of devices: {jax.device_count()}")
@@ -380,65 +357,17 @@
         dataset_kwargs=FLAGS.config.dataset_kwargs,
         **FLAGS.config.viz_kwargs.to_dict(),
     )
-<<<<<<< HEAD
-=======
-    def eval_step(state, batch):
-        loss_fn_partial = partial(
-            loss_fn, state.params, state, rng=state.rng, train=False
-        )
-        all_tasks = {"base": batch["tasks"]}
-        if text_processor is not None:
-            all_tasks["text_conditioned"] = remove_images(batch["tasks"])
-            all_tasks["image_conditioned"] = remove_text(batch["tasks"])
-            all_tasks["unconditioned"] = remove_text(remove_images(batch["tasks"]))
-        return {
-            k: loss_fn_partial(flax.core.copy(batch, {"tasks": tasks}))[1]
-            for k, tasks in all_tasks.items()
-        }
-
-    @partial(jax.jit, static_argnames="policy_mode")
-    def get_policy_sampled_actions(state, observations, tasks, policy_mode=None):
-        # only use first horizon timesteps as input to predict_action
-
-        if policy_mode == "text_conditioned":
-            tasks = remove_images(tasks)
-        elif policy_mode == "image_conditioned":
-            tasks = remove_text(tasks)
-        elif policy_mode == "unconditioned":
-            tasks = remove_text(remove_images(tasks))
-
-        def get_actions(model, observations, tasks, train):
-            transformer_embeddings = model.orca_transformer(
-                observations,
-                tasks,
-                observations["pad_mask"],
-                train=train,
-            )
-
-            actions = model.heads["action"].predict_action(
-                transformer_embeddings,
-                train=train,
-                argmax=False,
-                sample_shape=(NUM_ACTIONS_FOR_VIS,),
-                rng=state.rng,
-            )
-            return actions
-
-        # actions is (NUM_ACTIONS_FOR_VIS, batch_size, pred_horizon, action_dim)
-        # where actions[:, :, i] predicts the action at timestep "window_size + i"
-        actions = state.apply_fn(
-            {"params": state.params},
-            observations,
-            tasks,
-            train=False,
-            method=get_actions,
-            rngs={"dropout": state.rng},
-        )  # We could also have used run_head here, but this is easier to read
-
-        # viz expects (batch_size, n_samples, pred_horizon, action_dim)
-        actions = jnp.moveaxis(actions, 0, 1)
-        return actions
->>>>>>> 1b4dc3f8
+    if "rollout_kwargs" in FLAGS.config:
+        rollout_callback = RolloutVisualizationCallback(
+            text_processor=text_processor,
+            history_length=FLAGS.config["window_size"],
+            action_chunk=FLAGS.config["model"]["heads"]["action"]["kwargs"].get(
+                "pred_horizon", 1
+            ),
+            **FLAGS.config.rollout_kwargs.to_dict(),
+        )
+    else:
+        rollout_callback = None
 
     def wandb_log(info, step):
         if jax.process_index() == 0:
@@ -465,69 +394,19 @@
         if (i + 1) % FLAGS.config.eval_interval == 0:
             logging.info("Evaluating...")
             with timer("eval"):
-                wandb_metrics = val_callback(train_state, i + 1)
-                wandb_log(wandb_metrics, step=i + 1)
+                val_metrics = val_callback(train_state, i + 1)
+                wandb_log(val_metrics, step=i + 1)
 
         if (i + 1) % FLAGS.config.viz_interval == 0:
             logging.info("Visualizing...")
-<<<<<<< HEAD
             with timer("visualize"):
-                wandb_metrics = viz_callback(train_state, i + 1)
-                wandb_log(wandb_metrics, step=i + 1)
-=======
-            timer.tick("visualize")
-
-            if text_processor is not None:
-                modes_to_evaluate = [
-                    "text_conditioned",
-                    "image_conditioned",
-                    "unconditioned",
-                ]
-            else:
-                modes_to_evaluate = ["image_conditioned"]
-
-            modal_policy_fns = {
-                k: batched_apply(
-                    partial(get_policy_sampled_actions, train_state, policy_mode=k),
-                    FLAGS.config.eval_batch_size,
-                )
-                for k in modes_to_evaluate
-            }
-
-            for data_kwargs, visualizer in zip(val_datasets_kwargs, visualizers):
-                for mode, policy_fn in modal_policy_fns.items():
-                    raw_infos = visualizer.raw_evaluations(
-                        policy_fn, max_trajs=FLAGS.config.trajs_for_metrics
-                    )
-                    metrics = visualizer.metrics_for_wandb(raw_infos)
-                    images = visualizer.visualize_for_wandb(
-                        policy_fn, max_trajs=FLAGS.config.trajs_for_viz
-                    )
-                    wandb_log(
-                        {
-                            f"offline_metrics_{data_kwargs['name']}/{mode}": metrics,
-                            f"visualizations_{data_kwargs['name']}/{mode}": images,
-                        },
-                        step=i,
-                    )
-
-            if rollout_visualizers:
-                for rollout_visualizer in rollout_visualizers:
-                    for mode, policy_fn in modal_policy_fns.items():
-                        logging.info("Running rollouts...")
-                        rollout_infos = rollout_visualizer.run_rollouts(
-                            policy_fn, n_rollouts=FLAGS.config.trajs_for_rollouts
-                        )
-                        wandb_log(
-                            {
-                                f"rollouts_{rollout_visualizer.env_name}"
-                                f"_chunk{rollout_visualizer.action_chunk}/{mode}": rollout_infos,
-                            },
-                            step=i,
-                        )
-
-            timer.tock("visualize")
->>>>>>> 1b4dc3f8
+                viz_metrics = viz_callback(train_state, i + 1)
+                wandb_log(viz_metrics, step=i + 1)
+
+            if rollout_callback is not None:
+                with timer("rollout"):
+                    rollout_metrics = rollout_callback(train_state, i + 1)
+                    wandb_log(rollout_metrics, step=i + 1)
 
         timer.tock("total")
         if (i + 1) % FLAGS.config.log_interval == 0:
